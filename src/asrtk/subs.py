--- conflicted
+++ resolved
@@ -522,7 +522,6 @@
             silero_model.reset_states()
 
             if len(speech_timestamps) == 0:
-<<<<<<< HEAD
                 # silent_chunk_name = f"{silent_chunk_folder}/chunk_{i}.{format}"
                 # Convert silent chunks to 16-bit too
                 # waveform_16bit = convert_to_int16(waveform)
@@ -534,11 +533,8 @@
                 #     encoding='PCM_S',
                 #     bits_per_sample=16
                 # )
-                print("No speech detected. Skipping...")
+                print(f"No speech detected. Skipping...")
                 # Add garbage collection
-=======
-                # Clean up memory
->>>>>>> e623d7e6
                 del waveform
                 if torch.cuda.is_available():
                     torch.cuda.empty_cache()
@@ -560,8 +556,7 @@
                     waveform = waveform.to(device)
                     waveform, token_spans, num_frames, emission, sample_rate, transcript = aligner.do_it(waveform, full_text_4_alignment)
             except Exception as e:
-<<<<<<< HEAD
-                print("Error aligning VAD trimmed waveform. Restoring backup...")
+                print(f"Error aligning VAD trimmed waveform. Restoring backup...")
                 # waveform_16bit = convert_to_int16(waveform)
                 # torchaudio.save(
                 #     f"{output_folder}/chunk_{i}_failed_alignment_vad_trim.{format}",
@@ -572,10 +567,6 @@
                 #     bits_per_sample=16
                 # )
                 # Add garbage collection
-=======
-                print(f"Error aligning VAD trimmed waveform: {e}")
-                # Clean up memory
->>>>>>> e623d7e6
                 del waveform
                 if torch.cuda.is_available():
                     torch.cuda.empty_cache()
@@ -610,19 +601,13 @@
                 bits_per_sample=16
             )
 
-<<<<<<< HEAD
+            # After saving the chunk, add garbage collection
+            del chunk
             del waveform
             if 'backup_waveform' in locals():
                 del backup_waveform
             torch.cuda.empty_cache()
-=======
-            # Clean up memory
-            del chunk
-            del waveform
-            if torch.cuda.is_available():
-                torch.cuda.empty_cache()
             gc.collect()
->>>>>>> e623d7e6
         else:
             chunk_name = f"{output_folder}/chunk_{i}.{format}"
             chunk = audio[start_with_tolerance:end_with_tolerance]
