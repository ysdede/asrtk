--- conflicted
+++ resolved
@@ -239,13 +239,8 @@
     format="wav",
     tolerance=250,
     max_len=5,
-<<<<<<< HEAD
-    max_duration=29400,
-    max_caption_length=640,
-=======
     max_duration=29500,
     max_caption_length=720,
->>>>>>> 29f6a50d
     max_time_length=30,
     period_threshold=8,
     n_samples=25,
@@ -401,10 +396,6 @@
             i += 1
             continue
 
-<<<<<<< HEAD
-        # See: # Handle effect lines
-=======
->>>>>>> 29f6a50d
         # if current_caption.text.strip()[0] == "[" and current_caption.text.strip()[-1] == "]":
         #     print(f"Skipping {current_caption.text.strip()}")
         #     i += 1
@@ -488,13 +479,9 @@
 
             full_text = sanitize(potential_merge)
 
-<<<<<<< HEAD
-            if full_text.endswith(".."):
-                full_text = f"{full_text[:-2]}"
-=======
             full_text = full_text.replace("... ...", " ")
             full_text = full_text.replace(".. ..", " ")
->>>>>>> 29f6a50d
+
 
             end_time = potential_end_time
             j += 1
