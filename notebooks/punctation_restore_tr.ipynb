--- conflicted
+++ resolved
@@ -11,11 +11,7 @@
      "text": [
       "WARNING:tensorflow:From c:\\Python311\\Lib\\site-packages\\keras\\src\\losses.py:2976: The name tf.losses.sparse_softmax_cross_entropy is deprecated. Please use tf.compat.v1.losses.sparse_softmax_cross_entropy instead.\n",
       "\n",
-<<<<<<< HEAD
-      "[{'entity': 'PERIOD', 'score': 0.9830124, 'index': 6, 'word': 'var', 'start': 24, 'end': 27}]\n"
-=======
       "[{'entity': 'COMMA', 'score': 0.6682326, 'index': 3, 'word': 'gidiyordu', 'start': 9, 'end': 18}, {'entity': 'COMMA', 'score': 0.5591094, 'index': 4, 'word': '##n', 'start': 18, 'end': 19}, {'entity': 'COMMA', 'score': 0.5128775, 'index': 9, 'word': 'değiliz', 'start': 39, 'end': 46}, {'entity': 'PERIOD', 'score': 0.63483, 'index': 11, 'word': 'bey', 'start': 56, 'end': 59}]\n"
->>>>>>> 29f6a50d
      ]
     }
    ],
@@ -24,11 +20,7 @@
     "\n",
     "pipe = pipeline(task=\"token-classification\", model=\"uygarkurt/bert-restore-punctuation-turkish\", device=\"cpu\")\n",
     "\n",
-<<<<<<< HEAD
     "sample_text = \"Çok sıradan bir sebebim var\"\n",
-=======
-    "sample_text = \"sen kaça gidiyordun hiçbirimiz satılık değiliz öğretmen bey\"\n",
->>>>>>> 29f6a50d
     "\n",
     "out = pipe(sample_text)\n",
     "\n",
@@ -52,12 +44,9 @@
     "def restore_punctuation(text, model_output):\n",
     "    \"\"\"\n",
     "    Restores punctuation using character-level indexes from model output.\n",
-<<<<<<< HEAD
-    "    Handles agglutinative suffixes by checking for following suffix tokens.\n",
-=======
+
     "    Only inserts punctuation when prediction score is above 0.7 (70%).\n",
     "    Handles agglutinative suffixes, apostrophes, quotes, and Turkish punctuation rules.\n",
->>>>>>> 29f6a50d
     "    \"\"\"\n",
     "    # Sort by start position to process in order\n",
     "    predictions = sorted(model_output, key=lambda x: x['start'])\n",
@@ -68,43 +57,7 @@
     "\n",
     "    i = 0\n",
     "    while i < len(predictions):\n",
-<<<<<<< HEAD
-    "        pred = predictions[i]\n",
-    "\n",
-    "        # Check if next token is a suffix\n",
-    "        has_suffix = (i + 1 < len(predictions) and\n",
-    "                      predictions[i + 1]['word'].startswith('##') and\n",
-    "                      predictions[i + 1]['start'] == pred['end'])\n",
-    "\n",
-    "        # Skip if current token is a suffix\n",
-    "        if pred['word'].startswith('##'):\n",
-    "            i += 1\n",
-    "            continue\n",
-    "\n",
-    "        # Only add punctuation if there's no suffix following\n",
-    "        if not has_suffix:\n",
-    "            insert_pos = pred['end'] + offset\n",
-    "            punct = {\n",
-    "                'PERIOD': '.',\n",
-    "                'QUESTION_MARK': '?',\n",
-    "                'COMMA': ','\n",
-    "            }.get(pred['entity'])\n",
-    "\n",
-    "            if punct:\n",
-    "                result.insert(insert_pos, punct)\n",
-    "                offset += 1\n",
-    "\n",
-    "        i += 1\n",
-    "\n",
-    "    return ''.join(result)\n",
-    "\n",
-    "\n",
-    "# Test the function\n",
-    "sample_text = \"38.68 derece olduğunu söylüyor. Yuvarlarsak 38,7 dereceymiş teta\"\n",
-    "out = pipe(sample_text)\n",
-    "restored_text = restore_punctuation(sample_text, out)\n",
-    "print(restored_text)"
-=======
+
     "        current_pred = predictions[i]\n",
     "        \n",
     "        # Skip predictions with low confidence\n",
@@ -189,42 +142,31 @@
     "        i = last_pos + 1\n",
     "\n",
     "    return ''.join(result)"
->>>>>>> 29f6a50d
+
    ]
   },
   {
    "cell_type": "code",
-<<<<<<< HEAD
    "execution_count": 5,
-=======
-   "execution_count": 6,
->>>>>>> 29f6a50d
    "metadata": {},
    "outputs": [
     {
      "name": "stdout",
      "output_type": "stream",
      "text": [
-<<<<<<< HEAD
+
       "Time taken: 0.05 seconds\n",
       "[{'entity': 'PERIOD', 'score': 0.95676047, 'index': 5, 'word': 'söylüyor', 'start': 21, 'end': 29}, {'entity': 'COMMA', 'score': 0.47004408, 'index': 12, 'word': 'derece', 'start': 46, 'end': 52}, {'entity': 'COMMA', 'score': 0.54805917, 'index': 13, 'word': '##ym', 'start': 52, 'end': 54}, {'entity': 'COMMA', 'score': 0.48716187, 'index': 14, 'word': '##iş', 'start': 54, 'end': 56}, {'entity': 'PERIOD', 'score': 0.91442615, 'index': 15, 'word': 'te', 'start': 57, 'end': 59}, {'entity': 'PERIOD', 'score': 0.94705576, 'index': 16, 'word': '##ta', 'start': 59, 'end': 61}]\n"
-=======
-      "[{'entity': 'QUESTION_MARK', 'score': 0.9832175, 'index': 3, 'word': 'gidiyor', 'start': 10, 'end': 17}, {'entity': 'QUESTION_MARK', 'score': 0.9768868, 'index': 4, 'word': '##sun', 'start': 17, 'end': 20}, {'entity': 'COMMA', 'score': 0.8061695, 'index': 8, 'word': 'değiliz', 'start': 40, 'end': 47}, {'entity': 'PERIOD', 'score': 0.90342295, 'index': 10, 'word': 'bey', 'start': 57, 'end': 60}]\n",
-      "\n",
-      "Sen kaça gidiyorsun? Hiçbirimiz satılık değiliz, öğretmen bey.\n",
-      "\n"
->>>>>>> 29f6a50d
+
      ]
     }
    ],
    "source": [
-<<<<<<< HEAD
-    "sample_text = \"38.68 derece olduğunu söylüyor. Yuvarlarsa.k 38,7 dereceymiş teta.\"\n",
-=======
+
     "sample_text = \"\"\"\n",
     "Sen kaça gidiyorsun Hiçbirimiz satılık değiliz öğretmen bey\n",
     "\"\"\"\n",
->>>>>>> 29f6a50d
+
     "# Remove punctuation\n",
     "sample_text = re.sub(r'[^\\w\\s]', '', sample_text)\n",
     "import time\n",
@@ -233,14 +175,12 @@
     "end_time = time.time()\n",
     "print(f\"Time taken: {end_time - start_time:.2f} seconds\")\n",
     "\n",
-<<<<<<< HEAD
-    "print(out)"
-=======
+
     "restored_text = restore_punctuation(sample_text, out)\n",
     "print(out)\n",
     "\n",
     "print(restored_text)\n"
->>>>>>> 29f6a50d
+
    ]
   }
  ],
